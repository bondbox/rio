import { pixelsPerRem } from "../app";
import { ComponentBase, ComponentState, DeltaState } from "./componentBase";
import { DragHandler, markEventAsHandled } from "../eventHandling";
import { ComponentId } from "../dataModels";

type MouseButton = "left" | "middle" | "right";

export type PointerEventListenerState = ComponentState & {
    _type_: "PointerEventListener-builtin";
<<<<<<< HEAD
    content?: ComponentId;
    reportPress: boolean;
    reportDoublePress: boolean;
    doublePressDelay: number;
    reportPointerDown: boolean;
    reportPointerUp: boolean;
=======
    content: ComponentId;
    reportPress: MouseButton[];
    reportPointerDown: MouseButton[];
    reportPointerUp: MouseButton[];
>>>>>>> 126c1592
    reportPointerMove: boolean;
    reportPointerEnter: boolean;
    reportPointerLeave: boolean;
    reportDragStart: boolean;
    reportDragMove: boolean;
    reportDragEnd: boolean;
};

export class PointerEventListenerComponent extends ComponentBase<PointerEventListenerState> {
    private _dragHandler: DragHandler | null = null;
    private _pressTimeout: number | null = null;

    createElement(): HTMLElement {
        let element = document.createElement("div");
        element.classList.add("rio-pointer-event-listener");
        return element;
    }

    updateElement(
        deltaState: DeltaState<PointerEventListenerState>,
        latentComponents: Set<ComponentBase>
    ): void {
        super.updateElement(deltaState, latentComponents);

        this.replaceOnlyChild(latentComponents, deltaState.content);

<<<<<<< HEAD
        if (deltaState.reportPress) {
            this.element.onclick = (e) => {
                if (this._pressTimeout !== null) {
                    clearTimeout(this._pressTimeout);
                }
                if (deltaState.reportDoublePress) {
                    this._pressTimeout = window.setTimeout(() => {
                        this._sendEventToBackend("press", e, false);
                        this._pressTimeout = null;
                    }, deltaState.doublePressDelay * 1000);
                } else {
                    this._sendEventToBackend("press", e as PointerEvent, false);
                }
            };
        } else {
            this.element.onclick = null;
        }

        if (deltaState.reportDoublePress) {
            this.element.ondblclick = (e) => {
                if (this._pressTimeout !== null) {
                    clearTimeout(this._pressTimeout);
                }
                if (this._pressTimeout !== null || !deltaState.reportPress) {
                    this._pressTimeout = null;
                    this._sendEventToBackend(
                        "doublePress",
                        e as PointerEvent,
                        false
                    );
                }
            };
        } else {
            this.element.ondblclick = null;
        }

        if (deltaState.reportPointerDown) {
            this.element.onpointerdown = (e) => {
                this._sendEventToBackend("pointerDown", e, false);
            };
        } else {
            this.element.onpointerdown = null;
=======
        if (deltaState.reportPress !== undefined) {
            if (deltaState.reportPress.length > 0) {
                this.element.onclick = (e) => {
                    if (eventMatchesButton(e, deltaState.reportPress!)) {
                        this._sendEventToBackend(
                            "press",
                            e as PointerEvent,
                            false
                        );
                    }
                };
            } else {
                this.element.onclick = null;
            }
        }

        if (deltaState.reportPointerDown !== undefined) {
            if (deltaState.reportPointerDown.length > 0) {
                this.element.onpointerdown = (e) => {
                    if (eventMatchesButton(e, deltaState.reportPointerDown!)) {
                        this._sendEventToBackend("pointerDown", e, false);
                    }
                };
            } else {
                this.element.onpointerdown = null;
            }
>>>>>>> 126c1592
        }

        if (deltaState.reportPointerUp !== undefined) {
            if (deltaState.reportPointerUp.length > 0) {
                this.element.onpointerup = (e) => {
                    if (eventMatchesButton(e, deltaState.reportPointerUp!)) {
                        this._sendEventToBackend("pointerUp", e, false);
                    }
                };
            } else {
                this.element.onpointerup = null;
            }
        }

        if (deltaState.reportPointerMove) {
            this.element.onpointermove = (e) => {
                this._sendEventToBackend("pointerMove", e, true);
            };
        } else {
            this.element.onpointermove = null;
        }

        if (deltaState.reportPointerEnter) {
            this.element.onpointerenter = (e) => {
                this._sendEventToBackend("pointerEnter", e, false);
            };
        } else {
            this.element.onpointerenter = null;
        }

        if (deltaState.reportPointerLeave) {
            this.element.onpointerleave = (e) => {
                this._sendEventToBackend("pointerLeave", e, false);
            };
        } else {
            this.element.onpointerleave = null;
        }

        if (
            deltaState.reportDragStart ||
            deltaState.reportDragMove ||
            deltaState.reportDragEnd
        ) {
            if (this._dragHandler === null) {
                this._dragHandler = this.addDragHandler({
                    element: this.element,
                    onStart: this._onDragStart.bind(this),
                    onMove: this._onDragMove.bind(this),
                    onEnd: this._onDragEnd.bind(this),
                });
            }
        } else {
            if (this._dragHandler !== null) {
                this._dragHandler.disconnect();
                this._dragHandler = null;
            }
        }
    }

    private _onDragStart(event: PointerEvent): boolean {
        // Drag handlers prevent pointer downs from being detected. Manually
        // report them here
        if (this.state.reportPointerDown) {
            this._sendEventToBackend("pointerDown", event, false);
        }

        // Report the drag start event
        if (this.state.reportDragStart) {
            this._sendEventToBackend("dragStart", event, false);
        }
        return true;
    }

    private _onDragMove(event: PointerEvent): void {
        if (this.state.reportDragMove) {
            this._sendEventToBackend("dragMove", event, true);
        }
    }

    private _onDragEnd(event: PointerEvent): void {
        if (this.state.reportDragEnd) {
            this._sendEventToBackend("dragEnd", event, false);
        }
    }

    /// Serializes a pointer event to the format expected by Python.
    ///
    /// Not all types of events are supported on the Python side. For example,
    /// pen input isn't currently handled. If this particular event isn't
    /// supported, returns `null`.
    serializePointerEvent(event: PointerEvent): object | null {
        // Convert the pointer type
        //
        // Some browsers (e.g. Safari) sometimes have `undefined` as the pointer
        // type. This can lead to important events being dropped. In this case,
        // we guess the pointer type from whether the device is using a
        // touchscreen as the primary input device.
        let pointerType = event.pointerType;

        if (pointerType === undefined) {
            let hasTouchscreen = window.matchMedia("(pointer: coarse)").matches;
            pointerType = hasTouchscreen ? "touch" : "mouse";
        } else if (
            event.pointerType !== "mouse" &&
            event.pointerType !== "touch"
        ) {
            return null;
        }

        // Convert the button
        if (event.button < -1 || event.button > 2) {
            return null;
        }
        let button = buttonIntToButtonName(event.button);

        // Get the event positions
        let elementRect = this.element.getBoundingClientRect();

        let windowX = event.clientX / pixelsPerRem;
        let windowY = event.clientY / pixelsPerRem;

        let componentX = windowX - elementRect.left / pixelsPerRem;
        let componentY = windowY - elementRect.top / pixelsPerRem;

        // Build the result
        return {
            pointerType: pointerType,
            button: button,
            windowX: windowX,
            windowY: windowY,
            componentX: componentX,
            componentY: componentY,
        };
    }

    /// Serializes a pointer event to the format expected by Python. Follows the
    /// same semantics as `serializePointerEvent`.
    serializePointerMoveEvent(event: PointerEvent): object | null {
        // Serialize this as a pointer event
        let result = this.serializePointerEvent(event);

        // Did the serialization succeed?
        if (result === null) {
            return null;
        }

        // Add the relative position
        result["relativeX"] = event.movementX / pixelsPerRem;
        result["relativeY"] = event.movementY / pixelsPerRem;

        // Done
        return result;
    }

    /// Serializes the given event and sends it to the backend. If this type of
    /// event isn't supported by the backend (e.g. pen inputs), does nothing.
    private _sendEventToBackend(
        eventType: string,
        event: PointerEvent,
        asMoveEvent: boolean
    ): void {
        // Serialize the event
        let serialized: object | null;

        if (asMoveEvent) {
            serialized = this.serializePointerMoveEvent(event);
        } else {
            serialized = this.serializePointerEvent(event);
        }

        // Did the serialization succeed?
        if (serialized === null) {
            return;
        }

        // Mark the event as handled
        markEventAsHandled(event);

        // Send the event
        this.sendMessageToBackend({
            type: eventType,
            ...serialized,
        });
    }
}

function buttonIntToButtonName(button: number): MouseButton | null {
    let buttonName = {
        0: "left",
        1: "middle",
        2: "right",
    }[button] as MouseButton | undefined;

    if (buttonName === undefined) {
        return null;
    }

    return buttonName;
}

function eventMatchesButton(
    event: PointerEvent | MouseEvent,
    buttons: MouseButton[]
): boolean {
    let buttonName = buttonIntToButtonName(event.button);
    if (buttonName === null) {
        return false;
    }

    return buttons.includes(buttonName);
}<|MERGE_RESOLUTION|>--- conflicted
+++ resolved
@@ -7,19 +7,12 @@
 
 export type PointerEventListenerState = ComponentState & {
     _type_: "PointerEventListener-builtin";
-<<<<<<< HEAD
-    content?: ComponentId;
-    reportPress: boolean;
-    reportDoublePress: boolean;
-    doublePressDelay: number;
-    reportPointerDown: boolean;
-    reportPointerUp: boolean;
-=======
     content: ComponentId;
     reportPress: MouseButton[];
+    reportDoublePress: MouseButton[];
+    doublePressDelay: number;
     reportPointerDown: MouseButton[];
     reportPointerUp: MouseButton[];
->>>>>>> 126c1592
     reportPointerMove: boolean;
     reportPointerEnter: boolean;
     reportPointerLeave: boolean;
@@ -46,63 +39,51 @@
 
         this.replaceOnlyChild(latentComponents, deltaState.content);
 
-<<<<<<< HEAD
-        if (deltaState.reportPress) {
-            this.element.onclick = (e) => {
-                if (this._pressTimeout !== null) {
-                    clearTimeout(this._pressTimeout);
-                }
-                if (deltaState.reportDoublePress) {
-                    this._pressTimeout = window.setTimeout(() => {
-                        this._sendEventToBackend("press", e, false);
-                        this._pressTimeout = null;
-                    }, deltaState.doublePressDelay * 1000);
-                } else {
-                    this._sendEventToBackend("press", e as PointerEvent, false);
-                }
-            };
-        } else {
-            this.element.onclick = null;
-        }
-
-        if (deltaState.reportDoublePress) {
-            this.element.ondblclick = (e) => {
-                if (this._pressTimeout !== null) {
-                    clearTimeout(this._pressTimeout);
-                }
-                if (this._pressTimeout !== null || !deltaState.reportPress) {
-                    this._pressTimeout = null;
-                    this._sendEventToBackend(
-                        "doublePress",
-                        e as PointerEvent,
-                        false
-                    );
-                }
-            };
-        } else {
-            this.element.ondblclick = null;
-        }
-
-        if (deltaState.reportPointerDown) {
-            this.element.onpointerdown = (e) => {
-                this._sendEventToBackend("pointerDown", e, false);
-            };
-        } else {
-            this.element.onpointerdown = null;
-=======
         if (deltaState.reportPress !== undefined) {
             if (deltaState.reportPress.length > 0) {
                 this.element.onclick = (e) => {
                     if (eventMatchesButton(e, deltaState.reportPress!)) {
+                        if (this._pressTimeout !== null) {
+                          clearTimeout(this._pressTimeout);
+                      }
+                      if (deltaState.reportDoublePress) {
+                          this._pressTimeout = window.setTimeout(() => {
+                              this._sendEventToBackend(
+                                  "press", 
+                                  e as PointerEvent, 
+                                  false);
+                              this._pressTimeout = null;
+                            }, deltaState.doublePressDelay * 1000);
+                      } else {
+                          this._sendEventToBackend(
+                              "press", 
+                              e as PointerEvent, 
+                              false);
+                      }
+                    }
+                };
+            } else {
+                this.element.onclick = null;
+            }
+        }
+         
+        if (deltaState.reportDoublePress) {
+            if (deltaState.reportDoublePress.length > 0) {
+                this.element.ondblclick = (e) => {
+                    if (this._pressTimeout !== null) {
+                        clearTimeout(this._pressTimeout);
+                    }
+                    if (this._pressTimeout !== null || !deltaState.reportPress) {
+                        this._pressTimeout = null;
                         this._sendEventToBackend(
-                            "press",
+                            "doublePress",
                             e as PointerEvent,
                             false
                         );
                     }
                 };
             } else {
-                this.element.onclick = null;
+                this.element.ondblclick = null;
             }
         }
 
@@ -116,7 +97,6 @@
             } else {
                 this.element.onpointerdown = null;
             }
->>>>>>> 126c1592
         }
 
         if (deltaState.reportPointerUp !== undefined) {
