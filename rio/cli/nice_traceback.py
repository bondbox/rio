"""
Pretty-strings a traceback. The result looks very similar to Python's default,
but is colored and just tweaked in general.
"""

import html
import io
import linecache
import sys
import traceback
import typing as t
from pathlib import Path
<<<<<<< HEAD
from typing import Callable, IO, Optional
=======
>>>>>>> 507fe27d

import revel
from dataclasses import dataclass

@dataclass
class FormatStyle:
    bold: str
    nobold: str
    dim: str
    nodim: str
    yellow: str
    noyellow: str
    red: str
    nored: str
    escape: Callable[[str], str]


def _handle_syntax_error(err: SyntaxError) -> traceback.FrameSummary:
    """
    Create a FrameSummary for a SyntaxError, handling differences between Python versions.
    """
    if sys.version_info < (3, 11):
        return traceback.FrameSummary(
            filename=err.filename,
            lineno=err.lineno,
            name="<module>",
            line=err.text,
            locals=None,
        )
    else:
        return traceback.FrameSummary(
            filename=err.filename,
            lineno=err.lineno,
            end_lineno=err.end_lineno,
            colno=err.offset,
            end_colno=err.end_offset,
            name="<module>",
            line=err.text,
            locals=None,
        )
    
def _format_single_exception_raw(
    out: t.IO[str],
    err: BaseException,
    *,
    include_header: bool,
<<<<<<< HEAD
    style: FormatStyle,
    relpath: Optional[Path],
    frame_filter: Callable[[traceback.FrameSummary], bool],
=======
    escape: t.Callable[[str], str],
    bold: str,
    nobold: str,
    dim: str,
    nodim: str,
    yellow: str,
    noyellow: str,
    red: str,
    nored: str,
    relpath: Path | None = None,
    frame_filter: t.Callable[[traceback.FrameSummary], bool],
>>>>>>> 507fe27d
) -> None:
    """
    Format a single exception and write it to the output stream.
    """
    tb_list = traceback.extract_tb(err.__traceback__)

    if isinstance(err, SyntaxError):
        frame = _handle_syntax_error(err)
        tb_list.append(frame)

    if include_header:
        out.write(f"{style.dim}Traceback (most recent call last):{style.nodim}\n")

    for frame in tb_list:
        if not frame_filter(frame):
            continue

        frame_path = Path(frame.filename)
        if relpath and frame_path.is_absolute():
            try:
                frame_path = frame_path.relative_to(relpath)
            except ValueError:
                pass

        out.write(
            f"  {style.dim}File{style.nodim} {style.yellow}{style.escape(str(frame_path))}{style.noyellow}"
            f"{style.dim}, {style.nodim}line {frame.lineno}{style.noyellow}{style.dim}, in {style.escape(frame.name)}{style.nodim}\n"
        )

        source_line = linecache.getline(frame.filename, frame.lineno).strip()
        if source_line:
            if (
                frame is tb_list[-1]
                and getattr(frame, "colno", None) is not None
                and getattr(frame, "end_colno", None) is not None
            ):
                before = style.escape(source_line[: frame.colno])
                error = style.escape(source_line[frame.colno : frame.end_colno])
                after = style.escape(source_line[frame.end_colno :])
                formatted_line = f"{before}{style.red}{error}{style.nored}{after}"
            else:
                formatted_line = style.escape(source_line)
            out.write(f"    {formatted_line}\n")

    out.write("\n")
    out.write(f"{style.bold}{style.red}{type(err).__name__}{style.nored}{style.nobold}")

    error_message = str(err)
    if error_message:
        out.write(f"{style.bold}: {style.escape(error_message)}{style.nobold}")


def format_exception_raw(
    err: BaseException,
    *,
<<<<<<< HEAD
    style: FormatStyle,
    relpath: Optional[Path] = None,
    frame_filter: Optional[Callable[[traceback.FrameSummary], bool]] = None,
=======
    escape: t.Callable[[str], str],
    bold: str,
    nobold: str,
    dim: str,
    nodim: str,
    yellow: str,
    noyellow: str,
    red: str,
    nored: str,
    relpath: Path | None = None,
    frame_filter: t.Callable[[traceback.FrameSummary], bool] = lambda _: True,
>>>>>>> 507fe27d
) -> str:
    """
    Format an exception into a pretty string with the given style.
    """
    frame_filter = frame_filter or (lambda _: True)

    def format_inner(current_err: BaseException) -> None:
        nonlocal include_header
        if current_err.__cause__ is not None:
            format_inner(current_err.__cause__)
            out.write("\n\n")
            out.write("The above exception was the direct cause of the following:\n\n")
            include_header = False
        elif current_err.__context__ is not None:
            format_inner(current_err.__context__)
            out.write("\n\n")
            out.write("During handling of the above exception, another exception occurred:\n\n")
            include_header = False
        else:
            include_header = True

        _format_single_exception_raw(
            out,
            current_err,
            include_header=include_header,
            style=style,
            relpath=relpath,
            frame_filter=frame_filter,
        )

    include_header = True
    out = io.StringIO()
    format_inner(err)
    return out.getvalue()

def format_exception_revel(
    err: BaseException,
    *,
<<<<<<< HEAD
    relpath: Optional[Path] = None,
    frame_filter: Optional[Callable[[traceback.FrameSummary], bool]] = None,
=======
    relpath: Path | None = None,
    frame_filter: t.Callable[[traceback.FrameSummary], bool] = lambda _: True,
>>>>>>> 507fe27d
) -> str:
    """
    Format an exception using Revel's styling.
    """
    style = FormatStyle(
        bold="[bold]",
        nobold="[/]",
        dim="[dim]",
        nodim="[/]",
        yellow="[yellow]",
        noyellow="[/]",
        red="[red]",
        nored="[/]",
        escape=revel.escape,
    )
    return format_exception_raw(
        err,
        style=style,
        relpath=relpath,
        frame_filter=frame_filter,
    )


def format_exception_html(
    err: BaseException,
    *,
<<<<<<< HEAD
    relpath: Optional[Path] = None,
    frame_filter: Optional[Callable[[traceback.FrameSummary], bool]] = None,
=======
    relpath: Path | None = None,
    frame_filter: t.Callable[[traceback.FrameSummary], bool] = lambda _: True,
>>>>>>> 507fe27d
) -> str:
    """
    Format an exception into HTML with appropriate styling.
    """
    style = FormatStyle(
        bold='<span class="rio-traceback-bold">',
        nobold="</span>",
        dim='<span class="rio-traceback-dim">',
        nodim="</span>",
        yellow='<span class="rio-traceback-yellow">',
        noyellow="</span>",
        red='<span class="rio-traceback-red">',
        nored="</span>",
        escape=html.escape,
    )
    result = format_exception_raw(
        err,
        style=style,
        relpath=relpath,
        frame_filter=frame_filter,
    )
    return result.replace("\n", "<br>")<|MERGE_RESOLUTION|>--- conflicted
+++ resolved
@@ -10,10 +10,8 @@
 import traceback
 import typing as t
 from pathlib import Path
-<<<<<<< HEAD
-from typing import Callable, IO, Optional
-=======
->>>>>>> 507fe27d
+
+
 
 import revel
 from dataclasses import dataclass
@@ -60,23 +58,9 @@
     err: BaseException,
     *,
     include_header: bool,
-<<<<<<< HEAD
     style: FormatStyle,
-    relpath: Optional[Path],
+    relpath: Path | None,
     frame_filter: Callable[[traceback.FrameSummary], bool],
-=======
-    escape: t.Callable[[str], str],
-    bold: str,
-    nobold: str,
-    dim: str,
-    nodim: str,
-    yellow: str,
-    noyellow: str,
-    red: str,
-    nored: str,
-    relpath: Path | None = None,
-    frame_filter: t.Callable[[traceback.FrameSummary], bool],
->>>>>>> 507fe27d
 ) -> None:
     """
     Format a single exception and write it to the output stream.
@@ -132,23 +116,9 @@
 def format_exception_raw(
     err: BaseException,
     *,
-<<<<<<< HEAD
     style: FormatStyle,
-    relpath: Optional[Path] = None,
-    frame_filter: Optional[Callable[[traceback.FrameSummary], bool]] = None,
-=======
-    escape: t.Callable[[str], str],
-    bold: str,
-    nobold: str,
-    dim: str,
-    nodim: str,
-    yellow: str,
-    noyellow: str,
-    red: str,
-    nored: str,
     relpath: Path | None = None,
     frame_filter: t.Callable[[traceback.FrameSummary], bool] = lambda _: True,
->>>>>>> 507fe27d
 ) -> str:
     """
     Format an exception into a pretty string with the given style.
@@ -187,13 +157,8 @@
 def format_exception_revel(
     err: BaseException,
     *,
-<<<<<<< HEAD
-    relpath: Optional[Path] = None,
-    frame_filter: Optional[Callable[[traceback.FrameSummary], bool]] = None,
-=======
     relpath: Path | None = None,
     frame_filter: t.Callable[[traceback.FrameSummary], bool] = lambda _: True,
->>>>>>> 507fe27d
 ) -> str:
     """
     Format an exception using Revel's styling.
@@ -220,13 +185,8 @@
 def format_exception_html(
     err: BaseException,
     *,
-<<<<<<< HEAD
-    relpath: Optional[Path] = None,
-    frame_filter: Optional[Callable[[traceback.FrameSummary], bool]] = None,
-=======
     relpath: Path | None = None,
     frame_filter: t.Callable[[traceback.FrameSummary], bool] = lambda _: True,
->>>>>>> 507fe27d
 ) -> str:
     """
     Format an exception into HTML with appropriate styling.
